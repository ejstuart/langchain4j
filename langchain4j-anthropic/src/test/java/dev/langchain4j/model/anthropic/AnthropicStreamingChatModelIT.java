--- conflicted
+++ resolved
@@ -276,8 +276,6 @@
         assertThat(metadata.rawHttpResponse().headers()).containsKey("anthropic-organization-id");
         assertThat(metadata.rawHttpResponse().body()).isNull();
         assertThat(metadata.rawServerSentEvents()).isNotEmpty();
-<<<<<<< HEAD
-=======
     }
 
     @Test
@@ -334,7 +332,6 @@
         assertThat(call.arguments())
                 .contains("\"location\"")
                 .doesNotContain("\"unit\"");
->>>>>>> 0c2f524e
     }
 
 }