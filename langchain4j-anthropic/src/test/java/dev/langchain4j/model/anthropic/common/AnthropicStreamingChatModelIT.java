--- conflicted
+++ resolved
@@ -85,15 +85,6 @@
     @Override
     protected Class<? extends ChatResponseMetadata> chatResponseMetadataType(StreamingChatModel model) {
         return AnthropicChatResponseMetadata.class;
-<<<<<<< HEAD
-    }
-
-    @Override
-    protected boolean supportsJsonResponseFormat() {
-        // Anthropic does not support response format yet
-        return false;
-=======
->>>>>>> 0c2f524e
     }
 
     @Override
